--- conflicted
+++ resolved
@@ -32,11 +32,7 @@
         ///     Reload the configuration if the ConfigMap changes?
         /// </param>
         /// <param name="throwOnNotFound">
-<<<<<<< HEAD
-        ///     Throw an exception if the ConfigMap cannot be found?
-=======
         ///     Throw an exception if the ConfigMap was not found when the configuration is first loaded?
->>>>>>> 6d0bbcf4
         /// </param>
         /// <returns>
         ///     The configured <see cref="IConfigurationBuilder"/>.
