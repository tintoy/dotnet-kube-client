--- conflicted
+++ resolved
@@ -17,11 +17,8 @@
 
 namespace KubeClient.ResourceClients
 {
-<<<<<<< HEAD
     using Http;
     using Http.Formatters.Json;
-=======
->>>>>>> f9cfbc39
     using Models;
     using Models.ContractResolvers;
     using Models.Converters;
