using HTTPlease;
using System;
using System.Net.Http;
using System.Threading.Tasks;
using System.Collections.Generic;
using System.Threading;
using System.Net;

namespace KubeClient.ResourceClients
{
    using Models;

    /// <summary>
    ///     A client for the Kubernetes Jobs (v1) API.
    /// </summary>
    public class JobClientV1
        : KubeResourceClient
    {
        /// <summary>
        ///     Create a new <see cref="JobClientV1"/>.
        /// </summary>
        /// <param name="client">
        ///     The Kubernetes API client.
        /// </param>
        public JobClientV1(KubeApiClient client)
            : base(client)
        {
        }

        /// <summary>
        ///     Get all Jobs in the specified namespace, optionally matching a label selector.
        /// </summary>
        /// <param name="kubeNamespace">
        ///     The target Kubernetes namespace (defaults to <see cref="KubeApiClient.DefaultNamespace"/>).
        /// </param>
        /// <param name="labelSelector">
        ///     An optional Kubernetes label selector expression used to filter the Jobs.
        /// </param>
        /// <param name="cancellationToken">
        ///     An optional <see cref="CancellationToken"/> that can be used to cancel the request.
        /// </param>
        /// <returns>
        ///     The Jobs, as a list of <see cref="JobV1"/>s.
        /// </returns>
        public async Task<List<JobV1>> List(string labelSelector = null, string kubeNamespace = null, CancellationToken cancellationToken = default)
        {
            JobListV1 matchingJobs =
                await Http.GetAsync(
                    Requests.Collection.WithTemplateParameters(new
                    {
                        Namespace = kubeNamespace ?? Client.DefaultNamespace,
                        LabelSelector = labelSelector
                    }),
                    cancellationToken: cancellationToken
                )
                .ReadContentAsAsync<JobListV1, StatusV1>();

            return matchingJobs.Items;
        }

        /// <summary>
        ///     Watch for events relating to Jobs.
        /// </summary>
        /// <param name="labelSelector">
        ///     An optional Kubernetes label selector expression used to filter the Jobs.
        /// </param>
        /// <param name="kubeNamespace">
        ///     The target Kubernetes namespace (defaults to <see cref="KubeApiClient.DefaultNamespace"/>).
        /// </param>
        /// <returns>
        ///     An <see cref="IObservable{T}"/> representing the event stream.
        /// </returns>
        public IObservable<ResourceEventV1<JobV1>> WatchAll(string labelSelector = null, string kubeNamespace = null)
        {
            return ObserveEvents<JobV1>(
                Requests.Collection.WithTemplateParameters(new
                {
                    Namespace = kubeNamespace ?? Client.DefaultNamespace,
                    LabelSelector = labelSelector,
                    Watch = true
                })
            );
        }

        /// <summary>
        ///     Get the Job with the specified name.
        /// </summary>
        /// <param name="name">
        ///     The name of the Job to retrieve.
        /// </param>
        /// <param name="kubeNamespace">
        ///     The target Kubernetes namespace (defaults to <see cref="KubeApiClient.DefaultNamespace"/>).
        /// </param>
        /// <param name="cancellationToken">
        ///     An optional <see cref="CancellationToken"/> that can be used to cancel the request.
        /// </param>
        /// <returns>
        ///     A <see cref="JobV1"/> representing the current state for the Job, or <c>null</c> if no Job was found with the specified name and namespace.
        /// </returns>
        public async Task<JobV1> Get(string name, string kubeNamespace = null, CancellationToken cancellationToken = default)
        {
            if (String.IsNullOrWhiteSpace(name))
                throw new ArgumentException("Argument cannot be null, empty, or entirely composed of whitespace: 'name'.", nameof(name));
            
            return await GetSingleResource<JobV1>(
                Requests.ByName.WithTemplateParameters(new
                {
                    Name = name,
                    Namespace = kubeNamespace ?? Client.DefaultNamespace
                }),
                cancellationToken: cancellationToken
            );
        }

        /// <summary>
        ///     Request creation of a <see cref="JobV1"/>.
        /// </summary>
        /// <param name="newJob">
        ///     A <see cref="JobV1"/> representing the Job to create.
        /// </param>
        /// <param name="cancellationToken">
        ///     An optional <see cref="CancellationToken"/> that can be used to cancel the request.
        /// </param>
        /// <returns>
        ///     A <see cref="JobV1"/> representing the current state for the newly-created Job.
        /// </returns>
        public async Task<JobV1> Create(JobV1 newJob, CancellationToken cancellationToken = default)
        {
            if (newJob == null)
                throw new ArgumentNullException(nameof(newJob));
            
            return await Http
                .PostAsJsonAsync(
                    Requests.Collection.WithTemplateParameters(new
                    {
                        Namespace = newJob?.Metadata?.Namespace ?? Client.DefaultNamespace
                    }),
                    postBody: newJob,
                    cancellationToken: cancellationToken
                )
                .ReadContentAsAsync<JobV1, StatusV1>();
        }

        /// <summary>
        ///     Request deletion of the specified Job.
        /// </summary>
        /// <param name="name">
        ///     The name of the Job to delete.
        /// </param>
        /// <param name="kubeNamespace">
        ///     The Kubernetes namespace containing the Job to delete.
        /// </param>
        /// <param name="propagationPolicy">
        ///     A <see cref="DeletePropagationPolicy"/> indicating how child resources should be deleted (if at all).
        /// </param>
        /// <param name="cancellationToken">
        ///     An optional <see cref="CancellationToken"/> that can be used to cancel the request.
        /// </param>
        /// <returns>
<<<<<<< HEAD
        ///     An <see cref="JobV1"/> representing the job's most recent state before it was deleted.
        /// </returns>
        public async Task<JobV1> Delete(string name, string kubeNamespace = null, DeletePropagationPolicy propagationPolicy = DeletePropagationPolicy.Background, CancellationToken cancellationToken = default)
        {
            return await Http
                .DeleteAsJsonAsync(
                    Requests.ByName.WithTemplateParameters(new
                    {
                        Name = name,
                        Namespace = kubeNamespace ?? Client.DefaultNamespace
                    }),
                    deleteBody: new
                    {
                        apiVersion = "v1",
                        kind = "DeleteOptions",
                        propagationPolicy = propagationPolicy
                    },
                    cancellationToken: cancellationToken
                )
                .ReadContentAsAsync<JobV1, StatusV1>(HttpStatusCode.OK);
=======
        ///     A <see cref="JobV1"/> representing the job's most recent state before it was deleted, if <paramref name="propagationPolicy"/> is <see cref="DeletePropagationPolicy.Foreground"/>; otherwise, a <see cref="StatusV1"/>.
        /// </returns>
        public async Task<KubeObjectV1> Delete(string name, string kubeNamespace = null, DeletePropagationPolicy propagationPolicy = DeletePropagationPolicy.Background, CancellationToken cancellationToken = default)
        {
            var request = Http.DeleteAsJsonAsync(
                Requests.ByName.WithTemplateParameters(new
                {
                    Name = name,
                    Namespace = kubeNamespace ?? Client.DefaultNamespace
                }),
                deleteBody: new DeleteOptionsV1
                {
                    PropagationPolicy = propagationPolicy
                },
                cancellationToken: cancellationToken
            );
            
            if (propagationPolicy == DeletePropagationPolicy.Foreground)
                return await request.ReadContentAsObjectV1Async<JobV1>(HttpStatusCode.OK);
            
            return await request.ReadContentAsObjectV1Async<StatusV1>(HttpStatusCode.OK, HttpStatusCode.NotFound);
>>>>>>> 30a3da05
        }

        /// <summary>
        ///     Request templates for the Job (v1) API.
        /// </summary>
        static class Requests
        {
            /// <summary>
            ///     A collection-level Job (v1) request.
            /// </summary>
            public static readonly HttpRequest Collection = HttpRequest.Factory.Json("apis/batch/v1/namespaces/{Namespace}/jobs?labelSelector={LabelSelector?}&watch={Watch?}", SerializerSettings);

            /// <summary>
            ///     A get-by-name Job (v1) request.
            /// </summary>
            public static readonly HttpRequest ByName = HttpRequest.Factory.Json("apis/batch/v1/namespaces/{Namespace}/jobs/{Name}", SerializerSettings);
        }
    }
}<|MERGE_RESOLUTION|>--- conflicted
+++ resolved
@@ -157,28 +157,6 @@
         ///     An optional <see cref="CancellationToken"/> that can be used to cancel the request.
         /// </param>
         /// <returns>
-<<<<<<< HEAD
-        ///     An <see cref="JobV1"/> representing the job's most recent state before it was deleted.
-        /// </returns>
-        public async Task<JobV1> Delete(string name, string kubeNamespace = null, DeletePropagationPolicy propagationPolicy = DeletePropagationPolicy.Background, CancellationToken cancellationToken = default)
-        {
-            return await Http
-                .DeleteAsJsonAsync(
-                    Requests.ByName.WithTemplateParameters(new
-                    {
-                        Name = name,
-                        Namespace = kubeNamespace ?? Client.DefaultNamespace
-                    }),
-                    deleteBody: new
-                    {
-                        apiVersion = "v1",
-                        kind = "DeleteOptions",
-                        propagationPolicy = propagationPolicy
-                    },
-                    cancellationToken: cancellationToken
-                )
-                .ReadContentAsAsync<JobV1, StatusV1>(HttpStatusCode.OK);
-=======
         ///     A <see cref="JobV1"/> representing the job's most recent state before it was deleted, if <paramref name="propagationPolicy"/> is <see cref="DeletePropagationPolicy.Foreground"/>; otherwise, a <see cref="StatusV1"/>.
         /// </returns>
         public async Task<KubeObjectV1> Delete(string name, string kubeNamespace = null, DeletePropagationPolicy propagationPolicy = DeletePropagationPolicy.Background, CancellationToken cancellationToken = default)
@@ -200,7 +178,6 @@
                 return await request.ReadContentAsObjectV1Async<JobV1>(HttpStatusCode.OK);
             
             return await request.ReadContentAsObjectV1Async<StatusV1>(HttpStatusCode.OK, HttpStatusCode.NotFound);
->>>>>>> 30a3da05
         }
 
         /// <summary>
