--- conflicted
+++ resolved
@@ -18,16 +18,6 @@
         public string FsType { get; set; }
 
         /// <summary>
-<<<<<<< HEAD
-=======
-        ///     Optional: FC target lun number
-        /// </summary>
-        [JsonProperty("lun")]
-        [YamlMember(Alias = "lun")]
-        public int? Lun { get; set; }
-
-        /// <summary>
->>>>>>> c4541564
         ///     Optional: FC target worldwide names (WWNs)
         /// </summary>
         [YamlMember(Alias = "targetWWNs")]
