using Newtonsoft.Json;
using System;
using System.Collections.Generic;
using YamlDotNet.Serialization;

namespace KubeClient.Models
{
    /// <summary>
    ///     StatefulSetStatus represents the current state of a StatefulSet.
    /// </summary>
    public partial class StatefulSetStatusV1Beta1
    {
        /// <summary>
        ///     updateRevision, if not empty, indicates the version of the StatefulSet used to generate Pods in the sequence [replicas-updatedReplicas,replicas)
        /// </summary>
        [JsonProperty("updateRevision")]
        [YamlMember(Alias = "updateRevision")]
        public string UpdateRevision { get; set; }

        /// <summary>
        ///     updatedReplicas is the number of Pods created by the StatefulSet controller from the StatefulSet version indicated by updateRevision.
        /// </summary>
        [JsonProperty("updatedReplicas")]
        [YamlMember(Alias = "updatedReplicas")]
        public int UpdatedReplicas { get; set; }

        /// <summary>
        ///     readyReplicas is the number of Pods created by the StatefulSet controller that have a Ready Condition.
        /// </summary>
        [JsonProperty("readyReplicas")]
        [YamlMember(Alias = "readyReplicas")]
        public int ReadyReplicas { get; set; }

        /// <summary>
        ///     Represents the latest available observations of a statefulset's current state.
        /// </summary>
        [MergeStrategy(Key = "type")]
        [YamlMember(Alias = "conditions")]
        [JsonProperty("conditions", NullValueHandling = NullValueHandling.Ignore)]
        public List<StatefulSetConditionV1Beta1> Conditions { get; set; } = new List<StatefulSetConditionV1Beta1>();

        /// <summary>
        ///     currentReplicas is the number of Pods created by the StatefulSet controller from the StatefulSet version indicated by currentRevision.
        /// </summary>
        [JsonProperty("currentReplicas")]
        [YamlMember(Alias = "currentReplicas")]
        public int CurrentReplicas { get; set; }

        /// <summary>
        ///     currentRevision, if not empty, indicates the version of the StatefulSet used to generate Pods in the sequence [0,currentReplicas).
        /// </summary>
        [JsonProperty("currentRevision")]
        [YamlMember(Alias = "currentRevision")]
        public string CurrentRevision { get; set; }

        /// <summary>
        ///     Represents the latest available observations of a statefulset's current state.
        /// </summary>
        [MergeStrategy(Key = "type")]
        [YamlMember(Alias = "conditions")]
        [JsonProperty("conditions", NullValueHandling = NullValueHandling.Ignore)]
        public List<StatefulSetConditionV1Beta1> Conditions { get; set; } = new List<StatefulSetConditionV1Beta1>();

        /// <summary>
        ///     replicas is the number of Pods created by the StatefulSet controller.
        /// </summary>
        [JsonProperty("replicas")]
        [YamlMember(Alias = "replicas")]
        public int Replicas { get; set; }

        /// <summary>
        ///     observedGeneration is the most recent generation observed for this StatefulSet. It corresponds to the StatefulSet's generation, which is updated on mutation by the API Server.
        /// </summary>
<<<<<<< HEAD
        [JsonProperty("observedGeneration")]
        [YamlMember(Alias = "observedGeneration")]
        public int ObservedGeneration { get; set; }
=======
        [JsonProperty("updatedReplicas")]
        [YamlMember(Alias = "updatedReplicas")]
        public int UpdatedReplicas { get; set; }
>>>>>>> c4541564

        /// <summary>
        ///     collisionCount is the count of hash collisions for the StatefulSet. The StatefulSet controller uses this field as a collision avoidance mechanism when it needs to create the name for the newest ControllerRevision.
        /// </summary>
        [JsonProperty("collisionCount")]
        [YamlMember(Alias = "collisionCount")]
        public int CollisionCount { get; set; }
    }
}<|MERGE_RESOLUTION|>--- conflicted
+++ resolved
@@ -71,15 +71,9 @@
         /// <summary>
         ///     observedGeneration is the most recent generation observed for this StatefulSet. It corresponds to the StatefulSet's generation, which is updated on mutation by the API Server.
         /// </summary>
-<<<<<<< HEAD
         [JsonProperty("observedGeneration")]
         [YamlMember(Alias = "observedGeneration")]
         public int ObservedGeneration { get; set; }
-=======
-        [JsonProperty("updatedReplicas")]
-        [YamlMember(Alias = "updatedReplicas")]
-        public int UpdatedReplicas { get; set; }
->>>>>>> c4541564
 
         /// <summary>
         ///     collisionCount is the count of hash collisions for the StatefulSet. The StatefulSet controller uses this field as a collision avoidance mechanism when it needs to create the name for the newest ControllerRevision.
