using Newtonsoft.Json;
using System;
using System.Collections.Generic;
using YamlDotNet.Serialization;

namespace KubeClient.Models
{
    /// <summary>
    ///     SubjectAccessReviewStatus
    /// </summary>
    public partial class SubjectAccessReviewStatusV1
    {
        /// <summary>
<<<<<<< HEAD
        ///     Denied is optional. True if the action would be denied, otherwise false. If both allowed is false and denied is false, then the authorizer has no opinion on whether to authorize the action. Denied may not be true if Allowed is true.
=======
        ///     Allowed is required. True if the action would be allowed, false otherwise.
>>>>>>> c4541564
        /// </summary>
        [JsonProperty("denied")]
        [YamlMember(Alias = "denied")]
        public bool Denied { get; set; }

        /// <summary>
        ///     Denied is optional. True if the action would be denied, otherwise false. If both allowed is false and denied is false, then the authorizer has no opinion on whether to authorize the action. Denied may not be true if Allowed is true.
        /// </summary>
        [JsonProperty("denied")]
        [YamlMember(Alias = "denied")]
        public bool Denied { get; set; }

        /// <summary>
        ///     Reason is optional.  It indicates why a request was allowed or denied.
        /// </summary>
        [JsonProperty("reason")]
        [YamlMember(Alias = "reason")]
        public string Reason { get; set; }

        /// <summary>
        ///     EvaluationError is an indication that some error occurred during the authorization check. It is entirely possible to get an error and be able to continue determine authorization status in spite of it. For instance, RBAC can be missing a role, but enough roles are still present and bound to reason about the request.
        /// </summary>
        [JsonProperty("evaluationError")]
        [YamlMember(Alias = "evaluationError")]
        public string EvaluationError { get; set; }

        /// <summary>
        ///     Allowed is required. True if the action would be allowed, false otherwise.
        /// </summary>
        [JsonProperty("allowed")]
        [YamlMember(Alias = "allowed")]
        public bool Allowed { get; set; }
    }
}<|MERGE_RESOLUTION|>--- conflicted
+++ resolved
@@ -11,11 +11,7 @@
     public partial class SubjectAccessReviewStatusV1
     {
         /// <summary>
-<<<<<<< HEAD
         ///     Denied is optional. True if the action would be denied, otherwise false. If both allowed is false and denied is false, then the authorizer has no opinion on whether to authorize the action. Denied may not be true if Allowed is true.
-=======
-        ///     Allowed is required. True if the action would be allowed, false otherwise.
->>>>>>> c4541564
         /// </summary>
         [JsonProperty("denied")]
         [YamlMember(Alias = "denied")]
