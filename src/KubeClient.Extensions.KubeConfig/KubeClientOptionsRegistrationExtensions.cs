﻿using Microsoft.Extensions.DependencyInjection;
using Microsoft.Extensions.Options;
using System;
using System.IO;

namespace KubeClient
{
    using Extensions.KubeConfig.Models;
    
    /// <summary>
    ///     Extension methods for registering Kubernetes client options.
    /// </summary>
    public static class KubeClientOptionsRegistrationExtensions
    {
        /// <summary>
        ///     Add <see cref="KubeClientOptions"/> from local Kubernetes client configuration.
        /// </summary>
        /// <param name="services">
        ///     The service collection to configure.
        /// </param>
        /// <param name="kubeConfigFileName">
        ///     The optional name of a specific configuration file to use (defaults to "$HOME/.kube/config").
        /// </param>
        /// <param name="kubeContextName">
        ///     The optional name of a specific Kubernetes client context to use.
        /// </param>
        /// <param name="defaultKubeNamespace">
        ///     The default namespace to use (if not specified, "default" is used).
        /// </param>
        /// <returns>
        ///     The configured service collection.
        /// </returns>
        public static IServiceCollection AddKubeClientOptionsFromKubeConfig(this IServiceCollection services, string kubeConfigFileName = null, string kubeContextName = null, string defaultKubeNamespace = "default")
        {
            if (services == null)
                throw new ArgumentNullException(nameof(services));

            if (String.IsNullOrWhiteSpace(defaultKubeNamespace))
                throw new ArgumentException("Argument cannot be null, empty, or entirely composed of whitespace: 'defaultNamespace'.", nameof(defaultKubeNamespace));

            if (String.IsNullOrWhiteSpace(kubeConfigFileName))
            {
                kubeConfigFileName = Path.GetFullPath(Path.Combine(
                    Environment.GetEnvironmentVariable("HOME"),
                    ".kube",
                    "config"
                ));
            }
            FileInfo kubeConfigFile = new FileInfo(kubeConfigFileName);

            // IOptions<KubeClientOptions>
            services.Configure<KubeClientOptions>(kubeClientOptions =>
            {
<<<<<<< HEAD
                Config.Load(kubeConfigFile).ConfigureKubeClientOptions(kubeClientOptions, kubeContextName, defaultKubeNamespace);
=======
                Config config = Config.Load(kubeConfigFile);

                string targetContextName = kubeContextName ?? config.CurrentContextName;
                if (String.IsNullOrWhiteSpace(targetContextName))
                    throw new InvalidOperationException("The kubeContextName parameter was not specified, and the Kubernetes client configuration does not specify a current context.");

                Context targetContext = config.Contexts.Find(context => context.Name == targetContextName);
                if (targetContext == null)
                    throw new InvalidOperationException($"Cannot find a context in the Kubernetes client configuration named '{targetContextName}'.");

                Cluster targetCluster = config.Clusters.Find(cluster => cluster.Name == targetContext.Config.ClusterName);
                if (targetCluster == null)
                    throw new InvalidOperationException($"Cannot find a cluster in the Kubernetes client configuration named '{targetContext.Config.ClusterName}'.");

                UserIdentity targetUser = config.UserIdentities.Find(user => user.Name == targetContext.Config.UserName);
                if (targetUser == null)
                    throw new InvalidOperationException($"Cannot find a user identity in the Kubernetes client configuration named '{targetContext.Config.UserName}'.");

                kubeClientOptions.ApiEndPoint = new Uri(targetCluster.Config.Server);
                kubeClientOptions.KubeNamespace = defaultNamespace;
                
                kubeClientOptions.ClientCertificate = targetUser.Config.GetClientCertificate();
                kubeClientOptions.CertificationAuthorityCertificate = targetCluster.Config.GetCACertificate();
                kubeClientOptions.AccessToken = targetUser.Config.GetRawToken();
>>>>>>> babff290
            });

            return services;
        }

        /// <summary>
        ///     Add named <see cref="KubeClientOptions"/> from local Kubernetes client configuration.
        /// </summary>
        /// <param name="services">
        ///     The service collection to configure.
        /// </param>
        /// <param name="name">
        ///     The name used to resolve these options.
        /// </param>
        /// <param name="kubeConfigFileName">
        ///     The optional name of a specific configuration file to use (defaults to "$HOME/.kube/config").
        /// </param>
        /// <param name="kubeContextName">
        ///     The optional name of a specific Kubernetes client context to use.
        /// </param>
        /// <param name="defaultKubeNamespace">
        ///     The default namespace to use (if not specified, "default" is used).
        /// </param>
        /// <returns>
        ///     The configured service collection.
        /// </returns>
        public static IServiceCollection AddKubeClientOptionsFromKubeConfig(this IServiceCollection services, string name, string kubeConfigFileName = null, string kubeContextName = null, string defaultKubeNamespace = "default")
        {
            if (services == null)
                throw new ArgumentNullException(nameof(services));

            if (String.IsNullOrWhiteSpace(name))
                throw new ArgumentException("Argument cannot be null, empty, or entirely composed of whitespace: 'name'.", nameof(name));

            if (String.IsNullOrWhiteSpace(defaultKubeNamespace))
                throw new ArgumentException("Argument cannot be null, empty, or entirely composed of whitespace: 'defaultNamespace'.", nameof(defaultKubeNamespace));

            if (String.IsNullOrWhiteSpace(kubeConfigFileName))
            {
                kubeConfigFileName = Path.GetFullPath(Path.Combine(
                    Environment.GetEnvironmentVariable("HOME"),
                    ".kube",
                    "config"
                ));
            }
            FileInfo kubeConfigFile = new FileInfo(kubeConfigFileName);

            services.AddKubeClientOptions(name, kubeClientOptions =>
            {
<<<<<<< HEAD
                Config.Load(kubeConfigFile).ConfigureKubeClientOptions(kubeClientOptions, kubeContextName, defaultKubeNamespace);
=======
                Config config = Config.Load(kubeConfigFile);

                string targetContextName = kubeContextName ?? config.CurrentContextName;
                if (String.IsNullOrWhiteSpace(targetContextName))
                    throw new InvalidOperationException("The kubeContextName parameter was not specified, and the Kubernetes client configuration does not specify a current context.");

                Context targetContext = config.Contexts.Find(context => context.Name == targetContextName);
                if (targetContext == null)
                    throw new InvalidOperationException($"Cannot find a context in the Kubernetes client configuration named '{targetContextName}'.");

                Cluster targetCluster = config.Clusters.Find(cluster => cluster.Name == targetContext.Config.ClusterName);
                if (targetCluster == null)
                    throw new InvalidOperationException($"Cannot find a cluster in the Kubernetes client configuration named '{targetContext.Config.ClusterName}'.");

                UserIdentity targetUser = config.UserIdentities.Find(user => user.Name == targetContext.Config.UserName);
                if (targetUser == null)
                    throw new InvalidOperationException($"Cannot find a user identity in the Kubernetes client configuration named '{targetContext.Config.UserName}'.");

                kubeClientOptions.ApiEndPoint = new Uri(targetCluster.Config.Server);
                kubeClientOptions.KubeNamespace = defaultNamespace;
                kubeClientOptions.ClientCertificate = targetUser.Config.GetClientCertificate();
                kubeClientOptions.AllowInsecure = targetCluster.Config.AllowInsecure;
                kubeClientOptions.CertificationAuthorityCertificate = targetCluster.Config.GetCACertificate();
                kubeClientOptions.AccessToken = targetUser.Config.GetRawToken();
>>>>>>> babff290
            });

            return services;
        }

        /// <summary>
        ///     Add a named <see cref="KubeClientOptions"/> for each context in the local Kubernetes client configuration.
        /// </summary>
        /// <param name="services">
        ///     The service collection to configure.
        /// </param>
        /// <param name="kubeConfigFileName">
        ///     The optional name of a specific configuration file to use (defaults to "$HOME/.kube/config").
        /// </param>
        /// <param name="defaultKubeNamespace">
        ///     The default namespace to use (if not specified, "default" is used).
        /// </param>
        /// <returns>
        ///     The configured service collection.
        /// </returns>
        public static IServiceCollection AddKubeClientOptionsFromKubeConfig(this IServiceCollection services, string kubeConfigFileName = null, string defaultKubeNamespace = "default")
        {
            if (services == null)
                throw new ArgumentNullException(nameof(services));

            if (String.IsNullOrWhiteSpace(defaultKubeNamespace))
                throw new ArgumentException("Argument cannot be null, empty, or entirely composed of whitespace: 'defaultNamespace'.", nameof(defaultKubeNamespace));

            if (String.IsNullOrWhiteSpace(kubeConfigFileName))
            {
                kubeConfigFileName = Path.GetFullPath(Path.Combine(
                    Environment.GetEnvironmentVariable("HOME"),
                    ".kube",
                    "config"
                ));
            }
            FileInfo kubeConfigFile = new FileInfo(kubeConfigFileName);

            Config config = Config.Load(kubeConfigFile);
            foreach (Context targetContext in config.Contexts) // AF: List of contexts is static for application lifetime, but config for those contexts is dynamic.
            {
                services.AddKubeClientOptions(targetContext.Name, kubeClientOptions =>
                {
<<<<<<< HEAD
                    Config.Load(kubeConfigFile).ConfigureKubeClientOptions(kubeClientOptions, targetContext.Name, defaultKubeNamespace);
=======
                    Cluster targetCluster = config.Clusters.Find(cluster => cluster.Name == targetContext.Config.ClusterName);
                    if (targetCluster == null)
                        throw new InvalidOperationException($"Cannot find a cluster in the Kubernetes client configuration named '{targetContext.Config.ClusterName}'.");

                    UserIdentity targetUser = config.UserIdentities.Find(user => user.Name == targetContext.Config.UserName);
                    if (targetUser == null)
                        throw new InvalidOperationException($"Cannot find a user identity in the Kubernetes client configuration named '{targetContext.Config.UserName}'.");

                    kubeClientOptions.ApiEndPoint = new Uri(targetCluster.Config.Server);
                    kubeClientOptions.KubeNamespace = defaultNamespace;
                    
                    kubeClientOptions.ClientCertificate = targetUser.Config.GetClientCertificate();
                    kubeClientOptions.CertificationAuthorityCertificate = targetCluster.Config.GetCACertificate();
                    kubeClientOptions.AccessToken = targetUser.Config.GetRawToken();
>>>>>>> babff290
                });
            }

            return services;
        }
    }
}<|MERGE_RESOLUTION|>--- conflicted
+++ resolved
@@ -51,9 +51,6 @@
             // IOptions<KubeClientOptions>
             services.Configure<KubeClientOptions>(kubeClientOptions =>
             {
-<<<<<<< HEAD
-                Config.Load(kubeConfigFile).ConfigureKubeClientOptions(kubeClientOptions, kubeContextName, defaultKubeNamespace);
-=======
                 Config config = Config.Load(kubeConfigFile);
 
                 string targetContextName = kubeContextName ?? config.CurrentContextName;
@@ -73,12 +70,11 @@
                     throw new InvalidOperationException($"Cannot find a user identity in the Kubernetes client configuration named '{targetContext.Config.UserName}'.");
 
                 kubeClientOptions.ApiEndPoint = new Uri(targetCluster.Config.Server);
-                kubeClientOptions.KubeNamespace = defaultNamespace;
+                kubeClientOptions.KubeNamespace = defaultKubeNamespace;
                 
                 kubeClientOptions.ClientCertificate = targetUser.Config.GetClientCertificate();
                 kubeClientOptions.CertificationAuthorityCertificate = targetCluster.Config.GetCACertificate();
                 kubeClientOptions.AccessToken = targetUser.Config.GetRawToken();
->>>>>>> babff290
             });
 
             return services;
@@ -128,9 +124,6 @@
 
             services.AddKubeClientOptions(name, kubeClientOptions =>
             {
-<<<<<<< HEAD
-                Config.Load(kubeConfigFile).ConfigureKubeClientOptions(kubeClientOptions, kubeContextName, defaultKubeNamespace);
-=======
                 Config config = Config.Load(kubeConfigFile);
 
                 string targetContextName = kubeContextName ?? config.CurrentContextName;
@@ -150,12 +143,11 @@
                     throw new InvalidOperationException($"Cannot find a user identity in the Kubernetes client configuration named '{targetContext.Config.UserName}'.");
 
                 kubeClientOptions.ApiEndPoint = new Uri(targetCluster.Config.Server);
-                kubeClientOptions.KubeNamespace = defaultNamespace;
+                kubeClientOptions.KubeNamespace = defaultKubeNamespace;
                 kubeClientOptions.ClientCertificate = targetUser.Config.GetClientCertificate();
                 kubeClientOptions.AllowInsecure = targetCluster.Config.AllowInsecure;
                 kubeClientOptions.CertificationAuthorityCertificate = targetCluster.Config.GetCACertificate();
                 kubeClientOptions.AccessToken = targetUser.Config.GetRawToken();
->>>>>>> babff290
             });
 
             return services;
@@ -199,9 +191,6 @@
             {
                 services.AddKubeClientOptions(targetContext.Name, kubeClientOptions =>
                 {
-<<<<<<< HEAD
-                    Config.Load(kubeConfigFile).ConfigureKubeClientOptions(kubeClientOptions, targetContext.Name, defaultKubeNamespace);
-=======
                     Cluster targetCluster = config.Clusters.Find(cluster => cluster.Name == targetContext.Config.ClusterName);
                     if (targetCluster == null)
                         throw new InvalidOperationException($"Cannot find a cluster in the Kubernetes client configuration named '{targetContext.Config.ClusterName}'.");
@@ -211,12 +200,11 @@
                         throw new InvalidOperationException($"Cannot find a user identity in the Kubernetes client configuration named '{targetContext.Config.UserName}'.");
 
                     kubeClientOptions.ApiEndPoint = new Uri(targetCluster.Config.Server);
-                    kubeClientOptions.KubeNamespace = defaultNamespace;
+                    kubeClientOptions.KubeNamespace = defaultKubeNamespace;
                     
                     kubeClientOptions.ClientCertificate = targetUser.Config.GetClientCertificate();
                     kubeClientOptions.CertificationAuthorityCertificate = targetCluster.Config.GetCACertificate();
                     kubeClientOptions.AccessToken = targetUser.Config.GetRawToken();
->>>>>>> babff290
                 });
             }
 
