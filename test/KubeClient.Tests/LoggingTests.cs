--- conflicted
+++ resolved
@@ -1,12 +1,5 @@
-<<<<<<< HEAD
-=======
-using HTTPlease;
-using HTTPlease.Diagnostics;
-using HTTPlease.Formatters;
-using HTTPlease.Testability;
 using Microsoft.Extensions.Logging;
 using Newtonsoft.Json;
->>>>>>> f9cfbc39
 using System;
 using System.Collections.Generic;
 using System.Net;
@@ -16,6 +9,7 @@
 
 namespace KubeClient.Tests
 {
+    using KubeClient.Http;
     using KubeClient.Http.Clients;
     using KubeClient.Http.Diagnostics;
     using KubeClient.Http.Formatters;
